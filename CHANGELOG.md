--- conflicted
+++ resolved
@@ -13,20 +13,7 @@
 
 ### Changed
 
-<<<<<<< HEAD
-### Removed
-
-## [2.5.0] 2024-12-13
-
-### Changed
-
-- `random_range(min, max)` now returns a random integer between `min` and `max`, inclusive. (Previously, it returned a float.)
-- Added a new function, `random_range_float` now returns a random float between `min` and `max`, inclusive. (This is the previous behaviour of `random_range`.)
-
-=======
 - Commands are now better at checking to see if the first word is a keyword (e.g. `return`) or a word that just _begins_ with a keyword (`returnToMenu`).
-- `random_range(min, max)` now returns a random integer between `min` and `max`, inclusive. (Previously, it returned a float.)
-- Added a new function, `random_range_float` now returns a random float between `min` and `max`, inclusive. (This is the previous behaviour of `random_range`.)
 
 ### Removed
 
@@ -282,7 +269,13 @@
   - see `LineParser` for replacements.
 - `NoMarkupParser` removed due to this functionality now being inside `LineParser`
 
->>>>>>> 324f75f6
+## [2.5.0] 2024-12-13
+
+### Changed
+
+- `random_range(min, max)` now returns a random integer between `min` and `max`, inclusive. (Previously, it returned a float.)
+- Added a new function, `random_range_float` now returns a random float between `min` and `max`, inclusive. (This is the previous behaviour of `random_range`.)
+
 ## [2.4.2] 2024-02-24
 
 ### Added

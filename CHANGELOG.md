--- conflicted
+++ resolved
@@ -8,7 +8,6 @@
 
 ### Added
 
-<<<<<<< HEAD
 #### Enums
 
 Enums have been added to the Yarn language.
@@ -207,10 +206,11 @@
 - `when: once` - The node will run precisely one time.
 - `when: once if <boolean expression>` - The node will run precisely one time, and only when the expression evaluates to `true`.
 - `when: always` - The node may always run.
-=======
+
+#### Other Changes
+
 - Standard library functions (e.g. `random`, `round_places`, `dice`) have been moved to the core Yarn Spinner library.
 - Added a `format` function to the standard library, this works identical to the C# `string.Format`.
->>>>>>> 0acdbcb5
 
 ### Changed
 
@@ -219,7 +219,6 @@
   - Functions must now specify a return type.
   - Changed the definition of 'types' to be an enum of "string", "number", "bool", or "any".
     - Enums in JSON schema are type sensitive, so a warning will be issued for types that have capital letters. To fix these warnings, change your type names in your `.ysls.json` file to be lowercase. (These warnings have no impact on your Yarn script editing experience or runtime behaviour.)
-<<<<<<< HEAD
 - The Antlr4.Runtime dependency has been upgraded from 4.7.2 to 4.13.1.
 - The internal format for storing compiled programs has been updated. Existing Yarn scripts will need to be recompiled in order to work in Yarn Spinner 3.0.
   - Internal jumps inside a node now jump to specific instruction indices, rather than named locations that had to be stored in the file. This change makes compiled Yarn programs smaller.
@@ -232,12 +231,10 @@
     - TestPlan continuation is now no longer driven by the line/option callback system, which makes it easier to reason about.
 - Fixed a crash in the compiler that could occur if a node's `title:` header did not have a value.
 - Node `visited` and `visited_count` tracking is now handled in the virtual machine when a node is returned from, rather than as a result of compiler-generated code.
-=======
 - Empty nodes will no longer be included in the compiled output
   - a warning diagnostic will be generated for each empty node
 - Fixed a bug where set-referencing inferred value set statements would crash the compiler
 - The language server no longer truncates XML documentation comments when it reaches a nested XML node. 
->>>>>>> 0acdbcb5
 
 ### Removed
 

--- conflicted
+++ resolved
@@ -13,12 +13,9 @@
 
 ### Changed
 
-<<<<<<< HEAD
 - Commands are now better at checking to see if the first word is a keyword (e.g. `return`) or a word that just _begins_ with a keyword (`returnToMenu`).
-=======
 - `random_range(min, max)` now returns a random integer between `min` and `max`, inclusive. (Previously, it returned a float.)
 - Added a new function, `random_range_float` now returns a random float between `min` and `max`, inclusive. (This is the previous behaviour of `random_range`.)
->>>>>>> a70fa100
 
 ### Removed
 

--- conflicted
+++ resolved
@@ -97,11 +97,7 @@
         
         /// A UI.Text that can show the current list of all variables. Optional.
         [SerializeField] 
-<<<<<<< HEAD
-        internal UnityEngine.UI.Text debugTextView = default;
-=======
         internal UnityEngine.UI.Text debugTextView;
->>>>>>> 75f6c6ee
 
         /// Reset to our default values when the game starts
         internal void Awake ()

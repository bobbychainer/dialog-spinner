--- conflicted
+++ resolved
@@ -41,38 +41,7 @@
         /// The maximum amount of time the type solver will spend attempting to
         /// complete the type solution, in seconds.
         /// </summary>
-<<<<<<< HEAD
         const int TypeSolverTimeLimit = 10;
-=======
-        /// <remarks>
-        /// This does not include any existing diagnostics, such as parse
-        /// errors.
-        /// </remarks>
-        internal IEnumerable<Diagnostic> Diagnostics { get => this.diagnostics; }
-
-        private List<Diagnostic> diagnostics = new List<Diagnostic>();
-
-        // the list of nodes we have to ensure we track visitation
-        private HashSet<string> TrackingNodes;
-
-        // the list of the names of nodes we have said to skip
-        private HashSet<string> SkipNodes;
-
-        /// <summary>
-        /// Initializes a new instance of the <see cref="Compiler"/> class.
-        /// </summary>
-        /// <param name="fileParseResult">The file parse result to use.</param>
-        internal Compiler(FileParseResult fileParseResult)
-        {
-            this.Program = new Program();
-            this.fileParseResult = fileParseResult;
-        }
-
-#if DEBUG
-        internal string parseTree;
-        internal List<string> tokens;
-#endif
->>>>>>> 0acdbcb5
 
         /// <summary>
         /// Compiles Yarn code, as specified by a compilation job.
@@ -416,33 +385,29 @@
                 previewFeatureChecker.AddDiagnosticsForDeclarations(fileDecls);
             }
 
-<<<<<<< HEAD
             // Filter out any duplicate diagnostics
             diagnostics = diagnostics.Distinct().ToList();
+
+            // TODO: I am pretty sure this is made redundant by the v3 type system, will need to check if it's still needed.
+            // determining if there are any duplicate infered variables
+            // at this point this shouldn't happen, but if it has we need to error out now
+            var duplicateInferredVars = declarations.Where(d => !(d.Type is FunctionType)).GroupBy(d => d.Name).Where(g => g.Count() > 1);
+            foreach (var group in duplicateInferredVars)
+            {
+                var groupMessage = group.Select(d => $"\"{d.SourceFileName}\" on line {d.SourceFileLine}");
+                var message = $"\"{group.Key}\" has had its default value inferred in multiple places: " + String.Join(", ", groupMessage);
+                diagnostics.Add(new Diagnostic(message, Diagnostic.DiagnosticSeverity.Error));
+            }
+            // removing all the duplicate keys
+            var duplicateKeys = duplicateInferredVars.Select(g => g.Key);
+            declarations.Where(d => duplicateKeys.Contains(d.Name));
+
+            // adding in the warnings about empty nodes
+            var empties = AddErrorsForEmptyNodes(parsedFiles, ref diagnostics);
 
             // All declarations must now have a concrete type. If they don't,
             // then we couldn't solve for their type, and can't continue.
             if (compilationJob.CompilationType == CompilationJob.Type.TypeCheck)
-=======
-            // TODO: I am pretty sure this is made redundant by the v3 type system, will need to check if it's still needed.
-            // determining if there are any duplicate infered variables
-            // at this point this shouldn't happen, but if it has we need to error out now
-            var duplicateInferredVars = knownVariableDeclarations.Where(d => !(d.Type is FunctionType)).GroupBy(d => d.Name).Where(g => g.Count() > 1);
-            foreach (var group in duplicateInferredVars)
-            {
-                var groupMessage = group.Select(d => $"\"{d.SourceFileName}\" on line {d.SourceFileLine}");
-                var message = $"\"{group.Key}\" has had its default value inferred in multiple places: " + String.Join(", ", groupMessage);
-                diagnostics.Add(new Diagnostic(message, Diagnostic.DiagnosticSeverity.Error));
-            }
-            // removing all the duplicate keys
-            var duplicateKeys = duplicateInferredVars.Select(g => g.Key);
-            knownVariableDeclarations.Where(d => duplicateKeys.Contains(d.Name));
-
-            // adding in the warnings about empty nodes
-            var empties = AddErrorsForEmptyNodes(parsedFiles, ref diagnostics);
-
-            if (compilationJob.CompilationType == CompilationJob.Type.DeclarationsOnly)
->>>>>>> 0acdbcb5
             {
                 // Stop at this point
                 return new CompilationResult
@@ -471,11 +436,7 @@
                 // files.
                 foreach (var parsedFile in parsedFiles)
                 {
-<<<<<<< HEAD
-                    FileCompilationResult compilationResult = GenerateCode(parsedFile, declarations, compilationJob, trackingNodes);
-=======
-                    CompilationResult compilationResult = GenerateCode(parsedFile, knownVariableDeclarations, compilationJob, stringTableManager, trackingNodes, empties);
->>>>>>> 0acdbcb5
+                    FileCompilationResult compilationResult = GenerateCode(parsedFile, declarations, compilationJob, trackingNodes, empties);
 
                     fileCompilationResults.Add(compilationResult);
                 }
@@ -665,7 +626,7 @@
         {
             // A regular expression used to detect illegal characters
             // in node titles.
-            Regex invalidTitleCharacters = new System.Text.RegularExpressions.Regex(@"[\[<>\]{}\|:\s#\$]");
+            System.Text.RegularExpressions.Regex invalidTitleCharacters = new System.Text.RegularExpressions.Regex(@"[\[<>\]{}\|:\s#\$]");
 
             var allNodes = parseResults.SelectMany(r =>
             {
@@ -780,54 +741,15 @@
             diagnostics.AddRange(visitor.Diagnostics);
         }
 
-<<<<<<< HEAD
-        private static FileCompilationResult GenerateCode(FileParseResult fileParseResult, IEnumerable<Declaration> variableDeclarations, CompilationJob job, HashSet<string> trackingNodes)
-        {
-=======
-        private static void GetDeclarations(FileParseResult parsedFile, IEnumerable<Declaration> existingDeclarations, out IEnumerable<Declaration> newDeclarations, IEnumerable<IType> typeDeclarations, out IEnumerable<string> fileTags, out IEnumerable<Diagnostic> diagnostics)
-        {
-            var variableDeclarationVisitor = new DeclarationVisitor(parsedFile.Name, existingDeclarations, typeDeclarations, parsedFile.Tokens);
-
-            var newDiagnosticList = new List<Diagnostic>();
-
-            variableDeclarationVisitor.Visit(parsedFile.Tree);
-
-            newDiagnosticList.AddRange(variableDeclarationVisitor.Diagnostics);
-
-            // Upon exit, newDeclarations will now contain every variable
-            // declaration we found
-            newDeclarations = variableDeclarationVisitor.NewDeclarations;
-
-            fileTags = variableDeclarationVisitor.FileTags;
-
-            diagnostics = newDiagnosticList;
-        }
-
-        private static CompilationResult GenerateCode(FileParseResult fileParseResult, IEnumerable<Declaration> variableDeclarations, CompilationJob job, StringTableManager stringTableManager, HashSet<string> trackingNodes, HashSet<string> NodesToSkip = null)
-        {
-            Compiler compiler = new Compiler(fileParseResult);
-
-            compiler.TrackingNodes = trackingNodes;
-            compiler.Library = job.Library;
-            compiler.VariableDeclarations = variableDeclarations;
-
-            if (NodesToSkip == null)
-            {
-                compiler.SkipNodes = new HashSet<string>();    
-            }
-            else
-            {
-                compiler.SkipNodes = NodesToSkip;
-            }
-
-            compiler.Compile();
->>>>>>> 0acdbcb5
+        private static FileCompilationResult GenerateCode(FileParseResult fileParseResult, IEnumerable<Declaration> variableDeclarations, CompilationJob job, HashSet<string> trackingNodes, HashSet<string> nodesToSkip)
+        {
 
             FileCompiler compiler = new FileCompiler(new FileCompiler.CompilationContext
             {
                 FileParseResult = fileParseResult,
                 TrackingNodes = trackingNodes,
                 Library = job.Library,
+                NodesToSkip = nodesToSkip,
                 VariableDeclarations = variableDeclarations
                 .Where(d => d.Type is FunctionType == false)
                 .ToDictionary(d => d.Name, d => d),
@@ -1073,115 +995,6 @@
             return null;
         }
 
-<<<<<<< HEAD
-=======
-        // this replaces the CompileNode from the old compiler will start
-        // walking the parse tree emitting byte code as it goes along this
-        // will all get stored into our program var needs a tree to walk,
-        // this comes from the ANTLR Parser/Lexer steps
-        internal void Compile()
-        {
-            ParseTreeWalker walker = new ParseTreeWalker();
-            walker.Walk(this, this.fileParseResult.Tree);
-        }
-        
-        /// <summary>
-        /// we have found a new node set up the currentNode var ready to
-        /// hold it and otherwise continue
-        /// </summary>
-        /// <inheritdoc/>
-        public override void EnterNode(YarnSpinnerParser.NodeContext context)
-        {
-            this.CurrentNode = new Node();
-            this.CurrentDebugInfo = new DebugInfo();
-            this.RawTextNode = false;
-        }
-
-        /// <summary>
-        /// have left the current node store it into the program wipe the
-        /// var and make it ready to go again
-        /// </summary>
-        /// <inheritdoc />
-        public override void ExitNode(YarnSpinnerParser.NodeContext context)
-        {
-            if (string.IsNullOrEmpty(this.CurrentNode.Name))
-            {
-                // We don't have a name for this node. We can't emit code for
-                // it.
-                this.diagnostics.Add(new Diagnostic(
-                    this.fileParseResult.Name,
-                    context,
-                    "Missing title header for node"));
-            }
-            else
-            {
-                // we haven't been asked to skip over this node for some reason
-                // so we will write the code to the program
-                if (!this.SkipNodes.Contains(this.CurrentNode.Name))
-                {
-                    if (!this.Program.Nodes.ContainsKey(this.CurrentNode.Name))
-                    {
-                        this.Program.Nodes[this.CurrentNode.Name] = this.CurrentNode;
-                    }
-                    // Duplicate node name! We'll have caught this during the
-                    // declarations pass, so no need to issue an error here.
-
-                    this.CurrentDebugInfo.NodeName = this.CurrentNode.Name;
-                    this.CurrentDebugInfo.FileName = this.fileParseResult.Name;
-
-                    this.DebugInfos.Add(this.CurrentDebugInfo);
-                }
-            }
-
-            this.CurrentNode = null;
-            this.RawTextNode = false;
-        }
-
-        /// <summary> 
-        /// have finished with the header so about to enter the node body
-        /// and all its statements do the initial setup required before
-        /// compiling that body statements eg emit a new startlabel
-        /// </summary>
-        /// <inheritdoc />
-        public override void ExitHeader(YarnSpinnerParser.HeaderContext context)
-        {
-            var headerKey = context.header_key.Text;
-
-            // Use the header value if provided, else fall back to the
-            // empty string. This means that a header like "foo: \n" will
-            // be stored as 'foo', '', consistent with how it was typed.
-            // That is, it's not null, because a header was provided, but
-            // it was written as an empty line.
-            var headerValue = context.header_value?.Text ?? String.Empty;
-
-            if (headerKey.Equals("title", StringComparison.InvariantCulture))
-            {
-                // Set the name of the node
-                this.CurrentNode.Name = headerValue;
-            }
-
-            if (headerKey.Equals("tags", StringComparison.InvariantCulture))
-            {
-                // Split the list of tags by spaces, and use that
-                var tags = headerValue.Split(new[] { ' ' }, StringSplitOptions.RemoveEmptyEntries);
-
-                this.CurrentNode.Tags.Add(tags);
-
-                if (this.CurrentNode.Tags.Contains("rawText"))
-                {
-                    // This is a raw text node. Flag it as such for future
-                    // compilation.
-                    this.RawTextNode = true;
-                }
-            }
-
-            var header = new Header();
-            header.Key = headerKey;
-            header.Value = headerValue;
-            this.CurrentNode.Headers.Add(header);
-        }
-
->>>>>>> 0acdbcb5
         /// <summary>
         /// Gets a string containing the line ID from a line statement parser
         /// context.

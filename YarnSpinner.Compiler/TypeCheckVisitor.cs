--- conflicted
+++ resolved
@@ -207,26 +207,20 @@
                     IsImplicit = true,
                     Description = $"Implicit declaration of function at {sourceFileName}:{functionCall.Start.Line}:{functionCall.Start.Column}",
                     SourceFileName = sourceFileName,
-<<<<<<< HEAD
-                    SourceFileLine = functionCall.Start.Line,
-                    SourceNodeName = currentNodeName,
-                    SourceNodeLine = functionCall.Start.Line - (this.currentNodeContext.BODY_START().Symbol.Line + 1),
-=======
                     SourceNodeName = currentNodeName,
                     Range = new Range
                     {
                         Start =
                         {
-                            Line = context.Start.Line - 1,
-                            Character = context.Start.Column,
+                            Line = functionCall.Start.Line - 1,
+                            Character = functionCall.Start.Column,
                         },
                         End =
                         {
-                            Line = context.Stop.Line - 1,
-                            Character = context.Stop.Column + context.Stop.Text.Length,
+                            Line = functionCall.Stop.Line - 1,
+                            Character = functionCall.Stop.Column + functionCall.Stop.Text.Length,
                         },
                     },
->>>>>>> d8bdf67f
                 };
 
                 // Create the array of parameters for this function based
@@ -286,11 +280,7 @@
 
                 if (TypeUtil.IsSubType(expectedType, suppliedType) == false)
                 {
-<<<<<<< HEAD
-                    this.diagnostics.Add(new Diagnostic(this.sourceFileName, functionCall, $"{functionName} parameter {i + 1} expects a {expectedType.Name}, not a {(suppliedType?.Name ?? "undefined")}"));
-=======
-                    this.diagnostics.Add(new Diagnostic(this.sourceFileName, context, $"{functionName} parameter {i + 1} expects a {expectedType?.Name ?? "undefined"}, not a {suppliedType?.Name ?? "undefined"}"));
->>>>>>> d8bdf67f
+                    this.diagnostics.Add(new Diagnostic(this.sourceFileName, functionCall, $"{functionName} parameter {i + 1} expects a {expectedType?.Name ?? "undefined"}, not a {suppliedType?.Name ?? "undefined"}"));
                     return functionType.ReturnType;
                 }
             }

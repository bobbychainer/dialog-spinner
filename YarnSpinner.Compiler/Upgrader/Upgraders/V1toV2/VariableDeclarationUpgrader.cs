--- conflicted
+++ resolved
@@ -13,11 +13,8 @@
 
     internal class VariableDeclarationUpgrader : ILanguageUpgrader
     {
-<<<<<<< HEAD
         public const IType UndefinedType = null;
 
-=======
->>>>>>> 69ef8362
         public UpgradeResult Upgrade(UpgradeJob upgradeJob)
         {
             var potentialTypeBindings = new OrderedSet<TypeBinding>();
@@ -283,17 +280,9 @@
                 var nonVariableTerms = terms.OfType<YarnSpinnerV1Parser.ExpressionContext>()
                     .Where(c => c.GetChild<YarnSpinnerV1Parser.ValueVarContext>(0) == null);
                 
-<<<<<<< HEAD
                 foreach (var term in nonVariableTerms) {
                     if (termsToTypes[term] == UndefinedType) {
                         return UndefinedType;
-=======
-                foreach (var term in nonVariableTerms)
-                {
-                    if (termsToTypes[term] == BuiltinTypes.Undefined)
-                    {
-                        return BuiltinTypes.Undefined;
->>>>>>> 69ef8362
                     }
                 }
                 

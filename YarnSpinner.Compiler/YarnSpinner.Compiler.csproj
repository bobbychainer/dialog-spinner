<Project Sdk="Microsoft.NET.Sdk">

  <PropertyGroup>
    <TargetFramework>netstandard2.0</TargetFramework>
    <CopyLocalLockFileAssemblies>true</CopyLocalLockFileAssemblies>
    <GenerateAssemblyInfo>false</GenerateAssemblyInfo>
    <NoWarn>3021</NoWarn> <!--  '...' does not need a CLSCompliant attribute because the assembly does not have a CLSCompliant attribute -->
    <GenerateDocumentationFile>true</GenerateDocumentationFile>
    <Nullable>enable</Nullable>
    <LangVersion>8.0</LangVersion>

    <PackageId>YarnSpinner.Compiler</PackageId>
    <Version>2.0.0</Version>
    <Title>Yarn Spinner Compiler</Title>
    <PackageLicenseExpression>MIT</PackageLicenseExpression>
    <Authors>Secret Lab Pty. Ltd. and Yarn Spinner contributors</Authors>
    <Company>Secret Lab Pty. Ltd.</Company>
    <RepositoryUrl>https://github.com/YarnSpinnerTool/YarnSpinner</RepositoryUrl>    
    <PackageDescription>Yarn Spinner is a tool for creating interactive dialogue for games.

This package provides support for compiling Yarn source code, so that you can execute it using the YarnSpinner package.</PackageDescription>
  </PropertyGroup>

  <ItemGroup>
<<<<<<< HEAD
    <PackageReference Include="Antlr4.Runtime.Standard" Version="4.13.1"/>
    <PackageReference Include="Google.Protobuf" Version="3.15.0"/>    
=======
    <PackageReference Include="Antlr4.Runtime.Standard" Version="4.7.2"/>
>>>>>>> 5deb2257
    <PackageReference Include="CsvHelper" Version="12.2.2" />
    <PackageReference Include="Google.Protobuf" Version="3.25.2"/>
    <PackageReference Include="System.Text.Json" Version="8.0.1" />
    <PackageReference Include="Microsoft.Extensions.FileSystemGlobbing" Version="8.0.0" />
  </ItemGroup>

  <ItemGroup>
    <ProjectReference Include="..\YarnSpinner\YarnSpinner.csproj" />
  </ItemGroup>

</Project>
<|MERGE_RESOLUTION|>--- conflicted
+++ resolved
@@ -1,41 +1,36 @@
-<Project Sdk="Microsoft.NET.Sdk">
-
-  <PropertyGroup>
-    <TargetFramework>netstandard2.0</TargetFramework>
-    <CopyLocalLockFileAssemblies>true</CopyLocalLockFileAssemblies>
-    <GenerateAssemblyInfo>false</GenerateAssemblyInfo>
-    <NoWarn>3021</NoWarn> <!--  '...' does not need a CLSCompliant attribute because the assembly does not have a CLSCompliant attribute -->
-    <GenerateDocumentationFile>true</GenerateDocumentationFile>
-    <Nullable>enable</Nullable>
-    <LangVersion>8.0</LangVersion>
-
-    <PackageId>YarnSpinner.Compiler</PackageId>
-    <Version>2.0.0</Version>
-    <Title>Yarn Spinner Compiler</Title>
-    <PackageLicenseExpression>MIT</PackageLicenseExpression>
-    <Authors>Secret Lab Pty. Ltd. and Yarn Spinner contributors</Authors>
-    <Company>Secret Lab Pty. Ltd.</Company>
-    <RepositoryUrl>https://github.com/YarnSpinnerTool/YarnSpinner</RepositoryUrl>    
-    <PackageDescription>Yarn Spinner is a tool for creating interactive dialogue for games.
-
-This package provides support for compiling Yarn source code, so that you can execute it using the YarnSpinner package.</PackageDescription>
-  </PropertyGroup>
-
-  <ItemGroup>
-<<<<<<< HEAD
-    <PackageReference Include="Antlr4.Runtime.Standard" Version="4.13.1"/>
-    <PackageReference Include="Google.Protobuf" Version="3.15.0"/>    
-=======
-    <PackageReference Include="Antlr4.Runtime.Standard" Version="4.7.2"/>
->>>>>>> 5deb2257
-    <PackageReference Include="CsvHelper" Version="12.2.2" />
-    <PackageReference Include="Google.Protobuf" Version="3.25.2"/>
-    <PackageReference Include="System.Text.Json" Version="8.0.1" />
-    <PackageReference Include="Microsoft.Extensions.FileSystemGlobbing" Version="8.0.0" />
-  </ItemGroup>
-
-  <ItemGroup>
-    <ProjectReference Include="..\YarnSpinner\YarnSpinner.csproj" />
-  </ItemGroup>
-
-</Project>
+<Project Sdk="Microsoft.NET.Sdk">
+
+  <PropertyGroup>
+    <TargetFramework>netstandard2.0</TargetFramework>
+    <CopyLocalLockFileAssemblies>true</CopyLocalLockFileAssemblies>
+    <GenerateAssemblyInfo>false</GenerateAssemblyInfo>
+    <NoWarn>3021</NoWarn> <!--  '...' does not need a CLSCompliant attribute because the assembly does not have a CLSCompliant attribute -->
+    <GenerateDocumentationFile>true</GenerateDocumentationFile>
+    <Nullable>enable</Nullable>
+    <LangVersion>8.0</LangVersion>
+
+    <PackageId>YarnSpinner.Compiler</PackageId>
+    <Version>2.0.0</Version>
+    <Title>Yarn Spinner Compiler</Title>
+    <PackageLicenseExpression>MIT</PackageLicenseExpression>
+    <Authors>Secret Lab Pty. Ltd. and Yarn Spinner contributors</Authors>
+    <Company>Secret Lab Pty. Ltd.</Company>
+    <RepositoryUrl>https://github.com/YarnSpinnerTool/YarnSpinner</RepositoryUrl>    
+    <PackageDescription>Yarn Spinner is a tool for creating interactive dialogue for games.
+
+This package provides support for compiling Yarn source code, so that you can execute it using the YarnSpinner package.</PackageDescription>
+  </PropertyGroup>
+
+  <ItemGroup>
+    <PackageReference Include="Antlr4.Runtime.Standard" Version="4.13.1"/>
+    <PackageReference Include="CsvHelper" Version="12.2.2" />
+    <PackageReference Include="Google.Protobuf" Version="3.25.2"/>
+    <PackageReference Include="System.Text.Json" Version="8.0.1" />
+    <PackageReference Include="Microsoft.Extensions.FileSystemGlobbing" Version="8.0.0" />
+  </ItemGroup>
+
+  <ItemGroup>
+    <ProjectReference Include="..\YarnSpinner\YarnSpinner.csproj" />
+  </ItemGroup>
+
+</Project>
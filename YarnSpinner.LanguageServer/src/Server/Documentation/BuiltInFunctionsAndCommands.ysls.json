{
  "Commands": [
    {
      "YarnName": "wait",
      "DefinitionName": "wait",
      "Documentation": "Pauses the dialogue for a specified number of seconds, and then resumes.",
      "Signature": "wait SecondsToWait",
      "Parameters": [
        {
          "Name": "SecondsToWait",
          "Type": "number",
          "Documentation": "You can use integers (whole numbers), or decimals.",
          "IsParamsArray": false
        }
      ]
    },
    {
      "YarnName": "stop",
      "DefinitionName": "stop",
      "Documentation": "Immediately ends the dialogue, as though the game had reached the end of a node. Use this if you need to leave a conversation in the middle of an if statement, or a shortcut option.",
      "Signature": "stop",
      "Parameters": []
    }
  ],
  "Functions": [
    {
      "YarnName": "string",
      "DefinitionName": "string",
      "Documentation": "Converts value to string type.",
      "Signature": "string(value)",
      "Parameters": [
        {
          "Name": "value",
          "Type": "any",
          "Documentation": "",
          "IsParamsArray": false
        }
      ],
      "ReturnType": "string"
    },
    {
      "YarnName": "number",
      "DefinitionName": "number",
      "Documentation": "Converts value to number type.",
      "Signature": "number(value)",
      "Parameters": [
        {
          "Name": "value",
          "Type": "any",
          "Documentation": "",
          "IsParamsArray": false
        }
      ],
      "ReturnType": "number"
<<<<<<< HEAD
=======
    },
    {
      "YarnName": "format_invariant",
      "DefinitionName": "format invariant",
      "Documentation": "Converts a number to a string using invariant culture",
      "Signature": "format_invariant(value)",
      "Parameters": [
        {
          "Name": "value",
          "Type": "number",
          "Documentation": "",
          "IsParamsArray": false
        }
      ],
      "ReturnType": "string"
>>>>>>> f349e9c8
    },
    {
      "YarnName": "bool",
      "DefinitionName": "bool",
      "Documentation": "Converts a value to bool type.",
      "Signature": "bool(value)",
      "Parameters": [
        {
          "Name": "value",
          "Type": "any",
          "Documentation": "",
          "IsParamsArray": false
        }
      ],
      "ReturnType": "bool"
    },
    {
      "YarnName": "visited",
      "DefinitionName": "visited",
      "Documentation": "Returns a bool value of true if the node with the title of node_name has been entered and exited at least once before, otherwise returns false. Will return false if node_name doesn't match a node in project.",
      "Signature": "visited(node_name)",
      "ReturnType": "bool",
      "Parameters": [
        {
          "Name": "node_name",
          "Type": "string",
          "Documentation": "",
          "IsParamsArray": false
        }
      ]
    },
    {
      "YarnName": "visited_count",
      "DefinitionName": "visited_count",
      "Documentation": "Returns a number value of the number of times the node with the title of node_name has been entered and exited, otherwise returns 0. Will return 0 if node_name doesn't match a node in project.",
      "Signature": "visited_count(node_name)",
      "ReturnType": "number",
      "Parameters": [
        {
          "Name": "node_name",
          "Type": "string",
          "Documentation": "",
          "IsParamsArray": false
        }
      ]
    },
    {
      "YarnName": "random",
      "DefinitionName": "random",
      "Documentation": "Returns a random number between 0 and 1 each time you call it.",
      "Signature": "random()",
      "Parameters": [],
      "ReturnType": "number"
    },
    {
      "YarnName": "random_range",
      "DefinitionName": "random_range",
      "Documentation": "Returns a random integer between a and b, inclusive.",
      "Signature": "random_range(a, b)",
      "Parameters": [
        {
          "Name": "a",
          "Type": "number",
          "Documentation": "Lower bound (inclusive)",
          "IsParamsArray": false
        },
        {
          "Name": "b",
          "Type": "number",
          "Documentation": "Upper bound (inclusive)",
          "IsParamsArray": false
        }
      ],
      "ReturnType": "number"
    },
    {
      "YarnName": "dice",
      "DefinitionName": "dice",
      "Documentation": "Returns a random integer between 1 and sides, inclusive.",
      "Signature": "dice(sides)",
      "Parameters": [
        {
          "Name": "sides",
          "Type": "number",
          "Documentation": "",
          "IsParamsArray": false
        }
      ],
      "ReturnType": "number"
    },
    {
      "YarnName": "round",
      "DefinitionName": "round",
      "Documentation": "Rounds n to the nearest integer.",
      "Signature": "round(n)",
      "Parameters": [
        {
          "Name": "n",
          "Type": "number",
          "Documentation": "",
          "IsParamsArray": false
        }
      ],
      "ReturnType": "number"
    },
    {
      "YarnName": "round_places",
      "DefinitionName": "round_places",
      "Documentation": "Rounds n to the nearest number with places decimal points.",
      "Signature": "round_places(n, places)",
      "Parameters": [
        {
          "Name": "n",
          "Type": "number",
          "Documentation": "",
          "IsParamsArray": false
        },
        {
          "Name": "places",
          "Type": "number",
          "Documentation": "",
          "IsParamsArray": false
        }
      ],
      "ReturnType": "number"
    },
    {
      "YarnName": "floor",
      "DefinitionName": "floor",
      "Documentation": "Rounds n down to the nearest integer, towards negative infinity.",
      "Signature": "floor(n)",
      "Parameters": [
        {
          "Name": "n",
          "Type": "number",
          "Documentation": "",
          "IsParamsArray": false
        }
      ],
      "ReturnType": "number"
    },
    {
      "YarnName": "ceil",
      "DefinitionName": "ceil",
      "Documentation": "Rounds n up to the nearest integer, towards positive infinity.",
      "Signature": "ceil(n)",
      "Parameters": [
        {
          "Name": "n",
          "Type": "number",
          "Documentation": "",
          "IsParamsArray": false
        }
      ],
      "ReturnType": "number"
    },
    {
      "YarnName": "inc",
      "DefinitionName": "inc",
      "Documentation": "Rounds n up to the nearest integer. If n is already an integer, returns n+1.",
      "Signature": "inc(n)",
      "Parameters": [
        {
          "Name": "n",
          "Type": "number",
          "Documentation": "",
          "IsParamsArray": false
        }
      ],
      "ReturnType": "number"
    },
    {
      "YarnName": "dec",
      "DefinitionName": "dec",
      "Documentation": "Rounds n down to the nearest integer. If n is already an integer, returns n-1",
      "Signature": "dec(n)",
      "Parameters": [
        {
          "Name": "n",
          "Type": "number",
          "Documentation": "",
          "IsParamsArray": false
        }
      ],
      "ReturnType": "number"
    },
    {
      "YarnName": "decimal",
      "DefinitionName": "decimal",
      "Documentation": "Returns the decimal portion of n. This will always be a number between 0 and 1. For example, decimal(4.51) will return 0.51.",
      "Signature": "decimal(n)",
      "Parameters": [
        {
          "Name": "n",
          "Type": "number",
          "Documentation": "",
          "IsParamsArray": false
        }
      ],
      "ReturnType": "number"
    },
    {
      "YarnName": "int",
      "DefinitionName": "int",
      "Documentation": "Rounds n down to the nearest integer, towards zero. (This is different to floor, because floor rounds to negative infinity.)",
      "Signature": "int(n)",
      "Parameters": [
        {
          "Name": "n",
          "Type": "number",
          "Documentation": "",
          "IsParamsArray": false
        }
      ],
      "ReturnType": "number"
    }
  ]
}<|MERGE_RESOLUTION|>--- conflicted
+++ resolved
@@ -52,8 +52,6 @@
         }
       ],
       "ReturnType": "number"
-<<<<<<< HEAD
-=======
     },
     {
       "YarnName": "format_invariant",
@@ -69,7 +67,6 @@
         }
       ],
       "ReturnType": "string"
->>>>>>> f349e9c8
     },
     {
       "YarnName": "bool",

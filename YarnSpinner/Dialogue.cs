--- conflicted
+++ resolved
@@ -1183,18 +1183,14 @@
                     return (float)Random.NextDouble();
                 });
 
-<<<<<<< HEAD
-                this.RegisterFunction<float, float, float>("random_range", (float min, float max) =>
-=======
                 this.RegisterFunction("random_range", (float min, float max) =>
-               {
-                   return Random.Next((int)max - (int)min + 1) + min;
-               });
+                {
+                    return Random.Next((int)max - (int)min + 1) + min;
+                });
 
                 this.RegisterFunction("random_range_float", delegate (float minInclusive, float maxInclusive)
->>>>>>> a70fa100
-                {
-                    return Random.Next((int)max - (int)min + 1) + min;
+                {
+                    return Random.Next((int)maxInclusive - (int)minInclusive + 1) + minInclusive;
                 });
 
                 this.RegisterFunction<int, int>("dice", (int sides) =>

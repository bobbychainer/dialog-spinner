/*

The MIT License (MIT)

Copyright (c) 2015-2017 Secret Lab Pty. Ltd. and Yarn Spinner contributors.

Permission is hereby granted, free of charge, to any person obtaining a copy
of this software and associated documentation files (the "Software"), to deal
in the Software without restriction, including without limitation the rights
to use, copy, modify, merge, publish, distribute, sublicense, and/or sell
copies of the Software, and to permit persons to whom the Software is
furnished to do so, subject to the following conditions:

The above copyright notice and this permission notice shall be included in all
copies or substantial portions of the Software.

THE SOFTWARE IS PROVIDED "AS IS", WITHOUT WARRANTY OF ANY KIND, EXPRESS OR
IMPLIED, INCLUDING BUT NOT LIMITED TO THE WARRANTIES OF MERCHANTABILITY,
FITNESS FOR A PARTICULAR PURPOSE AND NONINFRINGEMENT. IN NO EVENT SHALL THE
AUTHORS OR COPYRIGHT HOLDERS BE LIABLE FOR ANY CLAIM, DAMAGES OR OTHER
LIABILITY, WHETHER IN AN ACTION OF CONTRACT, TORT OR OTHERWISE, ARISING FROM,
OUT OF OR IN CONNECTION WITH THE SOFTWARE OR THE USE OR OTHER DEALINGS IN THE
SOFTWARE.

*/

namespace Yarn
{
    using System;
    using System.Collections.Generic;
    using System.IO;
    using System.Text.RegularExpressions;
    using Yarn.Markup;

    /// <summary>
    /// A line of dialogue, sent from the <see cref="Dialogue"/> to the game.
    /// </summary>
    /// <remarks>
    /// <para>When the game receives a <see cref="Line"/>, it should do the
    /// following things to prepare the line for presentation to the user.
    /// </para>
    /// <list type="number">
    /// <item>Use the value in the <see cref="ID"/> field to look up the
    /// appropriate user-facing text in the string table. </item>
    ///
    /// <item>Use <see cref="Dialogue.ExpandSubstitutions"/> to replace all
    /// substitutions in the user-facing text.</item>
    ///
    /// <item>Use <see cref="Dialogue.ParseMarkup"/> to parse all markup in the
    /// line.</item>
    /// </list>
    ///
    /// <para>You do not create instances of this struct yourself. They are
    /// created by the <see cref="Dialogue"/> during program execution.</para>
    /// </remarks>
    /// <seealso cref="Dialogue.LineHandler"/>
    #pragma warning disable CA1815
    public struct Line
    {
        internal Line(string stringID) : this()
        {
            this.ID = stringID;
            this.Substitutions = Array.Empty<string>();
        }

        /// <summary>
        /// The string ID for this line.
        /// </summary>
        public string ID;

        /// <summary>
        /// The values that should be inserted into the user-facing text
        /// before delivery.
        /// </summary>
        public string[] Substitutions;
    }
    #pragma warning restore CA1815

    /// <summary>
    /// A set of <see cref="OptionSet.Option"/>s, sent from the <see
    /// cref="Dialogue"/> to the game.
    /// </summary>
    /// <remarks>
    /// You do not create instances of this struct yourself. They are
    /// created by the <see cref="Dialogue"/> during program execution.
    /// </remarks>
    /// <seealso cref="Dialogue.OptionsHandler"/>
    #pragma warning disable CA1815
    public struct OptionSet
    {
        internal OptionSet(Option[] options)
        {
            Options = options;
        }

        #pragma warning disable CA1716
        /// <summary>
        /// An option to be presented to the user.
        /// </summary>
        public struct Option
        {
            internal Option(Line line, int id, string destinationNode, bool isAvailable)
            {
                Line = line;
                ID = id;
                DestinationNode = destinationNode;
                IsAvailable = isAvailable;
            }

            /// <summary>
            /// Gets the <see cref="Line"/> that should be presented to the
            /// user for this option.
            /// </summary>
            /// <remarks>
            /// See the documentation for the <see cref="Yarn.Line"/> class
            /// for information on how to prepare a line before presenting
            /// it to the user. 
            /// </remarks>
            public Line Line { get; private set; }

            /// <summary>
            /// Gets the identifying number for this option.
            /// </summary>
            /// <remarks>
            /// When the user selects this option, this value should be
            /// used as the parameter for <see
            /// cref="Dialogue.SetSelectedOption(int)"/>.
            /// </remarks>
            public int ID { get; private set; }

            /// <summary>
            /// Gets the name of the node that will be run if this option
            /// is selected.
            /// </summary>
            /// <remarks>
            /// The value of this property not be valid if this is a
            /// shortcut option.
            /// </remarks>
            public string DestinationNode { get; private set; }

            /// <summary>
            /// Gets a value indicating whether the player should be
            /// permitted to select this option.
            /// </summary>
            /// <remarks>
            /// <para>
            /// If this value is <see langword="false"/>, this option had a
            /// line condition on it that failed. The option will still be
            /// delivered to the game, but, depending on the needs of the
            /// game, the game may decide to not allow the player to select
            /// it, or not offer it to the player at all.
            /// </para>
            /// <para>
            /// This is intended for situations where games wish to show
            /// options that the player _could_ have taken, if some other
            /// condition had been met (e.g. having enough "charisma"
            /// points).
            /// </para>
            /// </remarks>
            public bool IsAvailable { get; private set; }
        }
        #pragma warning restore CA1716

        /// <summary>
        /// Gets the <see cref="Option"/>s that should be presented to the
        /// user.
        /// </summary>
        /// <seealso cref="Option"/>
        public Option[] Options { get; private set; }
    }
    #pragma warning restore CA1815

    /// <summary>
    /// A command, sent from the <see cref="Dialogue"/> to the game.
    /// </summary>
    /// <remarks>
    /// You do not create instances of this struct yourself. They are
    /// created by the <see cref="Dialogue"/> during program execution.
    /// </remarks>
    /// <seealso cref="Dialogue.CommandHandler"/>    
    #pragma warning disable CA1815
    public struct Command
    {
        internal Command(string text)
        {
            Text = text;
        }

        /// <summary>
        /// Gets the text of the command.
        /// </summary>
        public string Text { get; private set; }
    }
    #pragma warning restore CA1815

    /// <summary>
    /// Represents a method that receives diagnostic messages and error
    /// information from a <see cref="Dialogue"/>.
    /// </summary>
    /// <remarks>
    /// The text that this delegate receives may be output to a console, or
    /// sent to a log.
    /// </remarks>
    /// <param name="message">The text that should be logged.</param>
    public delegate void Logger(string message);

    /// <summary>
    /// Represents different kinds of variables that can be fetched from a <see
    /// cref="Dialogue"/> using <see cref="Dialogue.TryGetValue"/>.
    /// </summary>
    public enum VariableKind {
        /// <summary>
        /// The kind of the variable cannot be determined. It may not be known
        /// to the system.
        /// </summary>
        Unknown,
        /// <summary>
        /// The variable's value is stored in memory, and may be persisted to
        /// disk.
        /// </summary>
        Stored,
        /// <summary>
        /// The variable's value is computed at run-time, and is not persisted
        /// to disk. 
        /// </summary>
        Smart
    }

    /// <summary>Provides a mechanism for retrieving values.</summary>
    public interface IVariableAccess {

        /// <summary>
        /// Given a variable name, attempts to fetch a value for the variable,
        /// either from storage, initial values found in <see cref="Program"/>,
        /// or by evaluating a smart variable found in <see cref="Program"/>.
        /// </summary>
        /// <typeparam name="T">The type of the value to return. The fetched
        /// value will be converted to this type.</typeparam>
        /// <param name="variableName">The name of the variable.</param>
        /// <param name="result">If this method returns <see langword="true"/>,
        /// this parameter will contain the fetched value.</param>
        /// <returns><see langword="true"/> if a value could be fetched; <see
        /// langword="false"/> otherwise.</returns>
        bool TryGetValue<T>(string variableName, out T result);

        /// <summary>
        /// Gets the kind of variable named <paramref name="name"/>.
        /// </summary>
        /// <param name="name">The name of the variable.</param>
        /// <returns>A <see cref="VariableKind"/> enum representing the kind of
        /// the variable named <paramref name="name"/>.</returns>
        VariableKind GetVariableKind(string name);

        /// <summary>
        /// Gets or sets the Yarn <see cref="Program"/> that stores information
        /// about the initial values of variables, and is able to produce values
        /// for smart variables.
        /// </summary>
        Program Program { get; set; }

        /// <summary>
        /// Gets or sets the object to use when evaluating smart variables.
        /// </summary>
        ISmartVariableEvaluator SmartVariableEvaluator { get; set; }
    }

    /// <summary>Provides a mechanism for storing values.</summary>
    public interface IVariableStorage : IVariableAccess
    {
        /// <summary>
        /// Stores a <see cref="string"/> in this VariableStorage.
        /// </summary>
        /// <param name="variableName">The name to associate with this
        /// variable.</param>
        /// <param name="stringValue">The string to store.</param>
        void SetValue(string variableName, string stringValue);

        /// <summary>
        /// Stores a <see cref="float"/> in this VariableStorage.
        /// </summary>
        /// <param name="variableName">The name to associate with this
        /// variable.</param>
        /// <param name="floatValue">The number to store.</param>
        void SetValue(string variableName, float floatValue);

        /// <summary>
        /// Stores a <see cref="bool"/> in this VariableStorage.
        /// </summary>
        /// <param name="variableName">The name to associate with this
        /// variable.</param>
        /// <param name="boolValue">The boolean value to store.</param>
        void SetValue(string variableName, bool boolValue);

        /// <summary>
        /// Removes all variables from storage.
        /// </summary>
        void Clear();
    }

    /// <summary>
    /// A simple concrete implementation of <see cref="IVariableStorage"/>
    /// that keeps all variables in memory.
    /// </summary>
    public class MemoryVariableStore : IVariableStorage
    {
        private Dictionary<string, object> variables = new Dictionary<string, object>();

        private static bool TryGetAsType<T>(Dictionary<string, object> dictionary, string key, out T result)
        {
            if (dictionary.TryGetValue(key, out var objectResult) == true
                && typeof(T).IsAssignableFrom(objectResult.GetType()))
            {
                result = (T)objectResult;
                return true;
            }

            result = default;
            return false;
        }

        /// <inheritdoc/>
        public Program Program { get; set; }

        /// <inheritdoc/>
        public ISmartVariableEvaluator SmartVariableEvaluator { get; set; }
    
        public virtual bool TryGetValue<T>(string variableName, out T result) {
            switch (GetVariableKind(variableName))
            {
                case VariableKind.Stored:
                    // This is a stored value. First, attempt to fetch it from the
                    // variable storage.

                    // Try to get the value from the dictionary, and check to see that it's the 
                    if (TryGetAsType(variables, variableName, out result)) {
                        // We successfully fetched it from storage.
                        return true;
                    } else {
                        // We didn't fetch it from storage. Fall back to the
                        // program's initial value storage.
                        return Program.TryGetInitialValue(variableName, out result);
                    }
                case VariableKind.Smart:
                    // The variable is a smart variable. Ask our smart variable
                    // evaluator.
                    return this.SmartVariableEvaluator.TryGetSmartVariable(variableName, out result);
                case VariableKind.Unknown:
                default:
                    // The variable is not known.
                    result = default;
                    return false;
            }
        }

        /// <inheritdoc/>
        public void Clear()
        {
            this.variables.Clear();
        }

        /// <inheritdoc/>
        public virtual void SetValue(string variableName, string stringValue)
        {
            this.variables[variableName] = stringValue;
        }

        /// <inheritdoc/>
        public virtual void SetValue(string variableName, float floatValue)
        {
            this.variables[variableName] = floatValue;
        }

        /// <inheritdoc/>
        public virtual void SetValue(string variableName, bool boolValue)
        {
            this.variables[variableName] = boolValue;
        }

        public VariableKind GetVariableKind(string name)
        {
            // Does this variable exist in our stored values?
            if (this.variables.ContainsKey(name)) {
                return VariableKind.Stored;
            }
            if (this.Program == null) {
                // We don't have a Program, so we can't ask it for other
                // information.
                return VariableKind.Unknown;
            }
            // Ask our Program about it. It will be able to tell if the variable
            // is stored, smart, or unknown.
            return this.Program.GetVariableKind(name);
        }
    }

    /// <summary>
    /// Represents the method that is called when the Dialogue delivers a <see
    /// cref="Line"/>.
    /// </summary>
    /// <param name="line">The <see cref="Line"/> that has been
    /// delivered.</param>
    /// <seealso cref="OptionsHandler"/>
    /// <seealso cref="CommandHandler"/>
    /// <seealso cref="NodeStartHandler"/>
    /// <seealso cref="NodeCompleteHandler"/>
    /// <seealso cref="DialogueCompleteHandler"/>
    public delegate void LineHandler(Line line);

    /// <summary>
    /// Represents the method that is called when the Dialogue delivers an <see
    /// cref="OptionSet"/>.
    /// </summary>
    /// <param name="options">The <see cref="OptionSet"/> that has been
    /// delivered.</param>
    /// <seealso cref="LineHandler"/>
    /// <seealso cref="CommandHandler"/>
    /// <seealso cref="NodeStartHandler"/>
    /// <seealso cref="NodeCompleteHandler"/>
    /// <seealso cref="DialogueCompleteHandler"/>
    public delegate void OptionsHandler(OptionSet options);

    /// <summary>
    /// Represents the method that is called when the Dialogue delivers a <see
    /// cref="Command"/>.
    /// </summary>
    /// <param name="command">The <see cref="Command"/> that has been
    /// delivered.</param>
    /// <seealso cref="LineHandler"/>
    /// <seealso cref="OptionsHandler"/>
    /// <seealso cref="NodeStartHandler"/>
    /// <seealso cref="NodeCompleteHandler"/>
    /// <seealso cref="DialogueCompleteHandler"/>
    public delegate void CommandHandler(Command command);

    /// <summary>
    /// Represents the method that is called when the Dialogue reaches the end
    /// of a node.
    /// </summary>
    /// <param name="completedNodeName">The name of the node.</param>
    /// <remarks>
    /// This method may be called multiple times over the course of code
    /// execution. A node being complete does not necessarily represent the end
    /// of the conversation.
    /// </remarks>
    /// <seealso cref="LineHandler"/>
    /// <seealso cref="OptionsHandler"/>
    /// <seealso cref="CommandHandler"/>
    /// <seealso cref="NodeStartHandler"/>
    /// <seealso cref="DialogueCompleteHandler"/>
    public delegate void NodeCompleteHandler(string completedNodeName);

    /// <summary>
    /// Represents the method that is called when the Dialogue begins executing
    /// a node.
    /// </summary>
    /// <param name="startedNodeName">The name of the node.</param>
    /// <seealso cref="LineHandler"/>
    /// <seealso cref="OptionsHandler"/>
    /// <seealso cref="CommandHandler"/>
    /// <seealso cref="NodeCompleteHandler"/>
    /// <seealso cref="DialogueCompleteHandler"/>
    public delegate void NodeStartHandler(string startedNodeName);

    /// <summary>
    /// Represents the method that is called when the dialogue has reached its
    /// end, and no more code remains to be run.
    /// </summary>
    /// <seealso cref="LineHandler"/>
    /// <seealso cref="OptionsHandler"/>
    /// <seealso cref="CommandHandler"/>
    /// <seealso cref="NodeStartHandler"/>
    /// <seealso cref="NodeCompleteHandler"/>
    public delegate void DialogueCompleteHandler();

    /// <summary>
    /// Represents the method that is called when the dialogue anticipates that
    /// it will deliver lines.
    /// </summary>
    /// <remarks>
    /// <para>
    /// This method should begin preparing to run the lines. For example, if a
    /// game delivers dialogue via voice-over, the appropriate audio files
    /// should be loaded.
    /// </para>
    /// <para>
    /// This method serves to provide a hint to the game that a line _may_ be
    /// run. Not every line indicated in <paramref name="lineIDs"/> may end up
    /// actually running.
    /// </para>
    /// <para>
    /// This method may be called any number of times during a dialogue session.
    /// </para>
    /// </remarks>
    /// <param name="lineIDs">The collection of line IDs that may be delivered
    /// at some point soon.</param>
    public delegate void PrepareForLinesHandler(IEnumerable<string> lineIDs);

    /// <summary>
    /// Co-ordinates the execution of Yarn programs.
    /// </summary>
    public class Dialogue : IAttributeMarkerProcessor, ISmartVariableEvaluator
    {

        /// <summary>
        /// Gets or sets the object that provides access to storing and
        /// retrieving the values of variables.
        /// </summary>
        public IVariableStorage VariableStorage { get; set; }

        /// <summary>
        /// Invoked when the Dialogue needs to report debugging
        /// information.
        /// </summary>
        public Logger LogDebugMessage { get; set; }

        /// <summary>
        /// Invoked when the Dialogue needs to report an error.
        /// </summary>
        public Logger LogErrorMessage { get; set; }

        /// <summary>The node that execution will start from.</summary>
        public const string DefaultStartNodeName = "Start";

        private Program program;

        /// <summary>Gets or sets the compiled Yarn program.</summary>
        internal Program Program
        {
            get => program;
            set
            {
                program = value;

                vm.Program = value;
                vm.ResetState();
                
                smartVariableVM.Program = value;
                smartVariableVM.ResetState();
            }
        }

        /// <summary>
        /// Gets a value indicating whether the Dialogue is currently executing
        /// Yarn instructions.
        /// </summary>
        public bool IsActive => vm.CurrentExecutionState != VirtualMachine.ExecutionState.Stopped;

        /// <summary>
        /// Gets or sets the <see cref="Yarn.LineHandler"/> that is called when
        /// a line is ready to be shown to the user.
        /// </summary>
        public LineHandler LineHandler
        {
            get => vm.LineHandler;
            set => vm.LineHandler = value;
        }

        /// <summary>
        /// Gets or sets the <see cref="Dialogue"/>'s locale, as an IETF BCP 47
        /// code.
        /// </summary>
        /// <remarks>
        /// <para>
        /// This code is used to determine how the <c>plural</c> and <c>ordinal</c>
        /// markers determine the plural class of numbers.
        /// </para>
        /// <para>
        /// For example, the code "en-US" represents the English language as
        /// used in the United States.
        /// </para>
        /// </remarks>
        public string LanguageCode { get; set; }

        /// <summary>
        /// Gets or sets the <see cref="Yarn.OptionsHandler"/> that is called
        /// when a set of options are ready to be shown to the user.
        /// </summary>
        /// <remarks>
        /// The Options Handler delivers an <see cref="OptionSet"/> to the game.
        /// Before <see cref="Continue"/> can be called to resume execution,
        /// <see cref="SetSelectedOption"/> must be called to indicate which
        /// <see cref="OptionSet.Option"/> was selected by the user. If <see
        /// cref="SetSelectedOption"/> is not called, an exception is thrown.
        /// </remarks>
        public OptionsHandler OptionsHandler
        {
            get => vm.OptionsHandler;
            set => vm.OptionsHandler = value;
        }

        /// <summary>
        /// Gets or sets the <see cref="Yarn.CommandHandler"/> that is called
        /// when a command is to be delivered to the game.
        /// </summary>
        public CommandHandler CommandHandler
        {
            get => vm.CommandHandler;
            set => vm.CommandHandler = value;
        }

        /// <summary>
        /// Gets or sets the <see cref="Yarn.NodeStartHandler"/> that is called
        /// when a node is started.
        /// </summary>
        public NodeStartHandler NodeStartHandler
        {
            get => vm.NodeStartHandler;
            set => vm.NodeStartHandler = value;
        }

        /// <summary>
        /// Gets or sets the <see cref="Yarn.NodeCompleteHandler"/> that is
        /// called when a node is complete.
        /// </summary>
        public NodeCompleteHandler NodeCompleteHandler
        {
            get => vm.NodeCompleteHandler;
            set => vm.NodeCompleteHandler = value;
        }

        /// <summary>
        /// Gets or sets the <see cref="Yarn.DialogueCompleteHandler"/> that is
        /// called when the dialogue reaches its end.
        /// </summary>
        public DialogueCompleteHandler DialogueCompleteHandler
        {
            get => vm.DialogueCompleteHandler;
            set => vm.DialogueCompleteHandler = value;
        }

        /// <summary>
        /// Gets or sets the <see cref="PrepareForLinesHandler"/> that is called
        /// when the dialogue anticipates delivering some lines.
        /// </summary>
        /// <value></value>
        public PrepareForLinesHandler PrepareForLinesHandler
        {
            get => vm.PrepareForLinesHandler;
            set => vm.PrepareForLinesHandler = value;
        }

        /// <summary>
        /// The virtual machine to use when running dialogue.
        /// </summary>
        private VirtualMachine vm;

        /// <summary>
        /// The virtual machine to use when evaluating smart variables.
        /// </summary>
        /// <remarks>
        /// This is kept separate from the main VM in order to prevent
        /// evaluating smart variables from modifying the evaluation state of
        /// dialogue.
        /// </remarks>
        private VirtualMachine smartVariableVM;

        /// <summary>
        /// Gets the <see cref="Yarn.Library"/> that this Dialogue uses to
        /// locate functions.
        /// </summary>
        /// <remarks>
        /// When the Dialogue is constructed, the Library is initialized with
        /// the built-in operators like <c>+</c>, <c>-</c>, and so on.
        /// </remarks>
        public Library Library { get; internal set; }

        /// <summary>
        /// Gets or sets the content saliency strategy used by this <see cref="Dialogue"/>.
        /// </summary>
        /// <remarks>
        /// A content saliency strategy is a class that implements <see
        /// cref="Yarn.Saliency.IContentSaliencyStrategy"/> and selects the most
        /// appropriate content in a line group, or any other situation where
        /// content saliency is relevant.
        /// </remarks>
        public Saliency.IContentSaliencyStrategy ContentSaliencyStrategy { 
            get => this.vm.ContentSaliencyStrategy; 
            set => this.vm.ContentSaliencyStrategy = value;
        }

        /// <summary>
        /// Initializes a new instance of the <see cref="Dialogue"/> class.
        /// </summary>
        /// <param name="variableStorage">The <see
        /// cref="Yarn.IVariableStorage"/> that this Dialogue should
        /// use.</param>
        public Dialogue(Yarn.IVariableStorage variableStorage)
        {
            Library = new Library();
            
            this.VariableStorage = variableStorage ?? throw new ArgumentNullException(nameof(variableStorage));
            this.VariableStorage.SmartVariableEvaluator = this;
            this.VariableStorage.Program = this.Program;

            this.vm = new VirtualMachine(this.Library, this.VariableStorage);
            this.smartVariableVM = new VirtualMachine(this.Library, this.VariableStorage);

            Library.ImportLibrary(new StandardLibrary());

            Library.RegisterFunction("visited", delegate(string node){
                return IsNodeVisited(node);
            });
            Library.RegisterFunction("visited_count", delegate(string node){
                return GetNodeVisitCount(node);
            });

            lineParser = new LineParser();

            lineParser.RegisterMarkerProcessor("select", this);
            lineParser.RegisterMarkerProcessor("plural", this);
            lineParser.RegisterMarkerProcessor("ordinal", this);
        }

        /// <summary>
        /// Loads all nodes from the provided <see cref="Yarn.Program"/>.
        /// </summary>
        /// <remarks>
        /// This method replaces any existing nodes have been loaded.
        /// </remarks>
        /// <param name="program">The <see cref="Yarn.Program"/> to use.</param>
        public void SetProgram(Program program)
        {
            this.Program = program;
            this.VariableStorage.Program = program;
        }

        /// <summary>
        /// Loads a compiled <see cref="Yarn.Program"/> from a file.
        /// </summary>
        /// <param name="fileName">The path of the file to load.</param>
        /// <remarks>
        /// <para>
        /// This method replaces the current value of <see cref="Program"/> with
        /// the result of loading the file.
        /// </para>
        /// <para>
        /// This method does not compile Yarn source. To compile Yarn source
        /// code into a <see cref="Yarn.Program"/>, Refer to the Yarn compiler.
        /// </para>
        /// </remarks>
        internal void LoadProgram(string fileName)
        {
            var bytes = File.ReadAllBytes(fileName);

            this.Program = Program.Parser.ParseFrom(bytes);
        }

        /// <summary>
        /// Prepares the <see cref="Dialogue"/> that the user intends to start
        /// running a node.
        /// </summary>
        /// <param name="startNode">The name of the node that will be run. The
        /// node have been loaded by calling <see cref="SetProgram(Program)"/>
        /// or <see cref="AddProgram(Program)"/>.</param>
        /// <remarks>
        /// <para>
        /// After this method is called, you call <see cref="Continue"/> to
        /// start executing it.
        /// </para>
        /// <para>
        /// If <see cref="PrepareForLinesHandler"/> has been set, it may be
        /// called when this method is invoked, as the Dialogue determines which
        /// lines may be delivered during the <paramref name="startNode"/>
        /// node's execution.
        /// </para>
        /// </remarks>
        /// <throws cref="DialogueException">Thrown when no node named
        /// <c>startNode</c> has been loaded.</throws>
        public void SetNode(string startNode = DefaultStartNodeName)
        {
            this.vm.SetNode(startNode);
        }

        /// <summary>
        /// Signals to the <see cref="Dialogue"/> that the user has selected a
        /// specified <see cref="OptionSet.Option"/>.
        /// </summary>
        /// <remarks>
        /// <para>
        /// After the Dialogue delivers an <see cref="OptionSet"/>, this method
        /// must be called before <see cref="Continue"/> is called.
        /// </para>
        /// <para>
        /// The ID number that should be passed as the parameter to this method
        /// should be the <see cref="OptionSet.Option.ID"/> field in the <see
        /// cref="OptionSet.Option"/> that represents the user's selection.
        /// </para>
        /// </remarks>
        /// <param name="selectedOptionID">The ID number of the Option that the
        /// user selected.</param>
        /// <throws cref="DialogueException">Thrown when the Dialogue is not
        /// expecting an option to be selected.</throws> <throws
        /// cref="ArgumentOutOfRangeException">Thrown when <c>selectedOptionID</c> is
        /// not a valid option ID.</throws>
        /// <seealso cref="Yarn.OptionsHandler"/>
        /// <seealso cref="OptionSet"/>
        /// <seealso cref="Continue"/>
        public void SetSelectedOption(int selectedOptionID)
        {
            this.vm.SetSelectedOption(selectedOptionID);
        }

        /// <summary>
        /// Starts, or continues, execution of the current Program.
        /// </summary>
        /// <remarks>
        /// <para>
        /// This method repeatedly executes instructions until one of the
        /// following conditions is encountered:
        /// </para>
        /// <list type="bullet">
        /// <item>The <see cref="LineHandler"/> or <see cref="CommandHandler"/>
        /// is called. After calling either of these handlers, the Dialogue will
        /// wait until <see cref="Continue"/> is called. Continue may be called
        /// from inside the <see cref="LineHandler"/> or <see
        /// cref="CommandHandler"/>, or may be called at any future time.</item>
        ///
        /// <item>The <see cref="OptionsHandler"/> is called. When this occurs,
        /// the Dialogue is waiting for the user to specify which of the options
        /// has been selected, and <see cref="SetSelectedOption(int)"/> must be
        /// called before <see cref="Continue"/> is called again.)</item>
        ///
        /// <item>The Program reaches its end. When this occurs, <see
        /// cref="SetNode(string)"/> must be called before <see
        /// cref="Continue"/> is called again.</item>
        ///
        /// <item>An error occurs while executing the Program.</item>
        /// </list>
        ///
        /// <para>This method has no effect if it is called while the <see
        /// cref="Dialogue"/> is currently in the process of executing
        /// instructions.</para>
        /// </remarks>
        /// <seealso cref="Yarn.LineHandler"/>
        /// <seealso cref="Yarn.OptionsHandler"/>
        /// <seealso cref="Yarn.CommandHandler"/>
        /// <seealso cref="Yarn.NodeCompleteHandler"/>
        /// <seealso cref="Yarn.DialogueCompleteHandler"/>
        public void Continue()
        {
            if (this.vm.CurrentExecutionState == VirtualMachine.ExecutionState.Running)
            {
                // Cannot 'continue' an already running VM.
                return;
            }

            this.vm.Continue();
        }

        /// <summary>
        /// Immediately stops the <see cref="Dialogue"/>.
        /// </summary>
        public void Stop()
        {
            if (this.vm != null)
            {
                this.vm.Stop();
            }
        }

        /// <summary>
        /// Gets the names of the nodes in the currently loaded Program.
        /// </summary>
        public IEnumerable<string> NodeNames
        {
            get
            {
                return this.Program.Nodes.Keys;
            }
        }

        /// <summary>
        /// Gets the name of the node that this Dialogue is currently executing.
        /// </summary>
        /// <remarks>If <see cref="Continue"/> has never been called, this value
        /// will be <see langword="null"/>.</remarks>
        public string CurrentNode
        {
            get
            {
                if (this.vm == null)
                {
                    return null;
                }
                else
                {
                    return this.vm.CurrentNodeName;
                }
            }
        }

        /// <summary>
        /// Returns the string ID that contains the original, uncompiled source
        /// text for a node.
        /// </summary>
        /// <param name="nodeName">The name of the node.</param>
        /// <returns>The string ID.</returns>
        /// <remarks>
        /// <para>
        /// A node's source text will only be present in the string table if its
        /// <c>tags</c> header contains <c>rawText</c>.
        /// </para>
        /// <para>
        /// Because the <see cref="Dialogue"/> class is designed to be unaware
        /// of the contents of the string table, this method does not test to
        /// see if the string table contains an entry with the line ID. You will
        /// need to test for that yourself.
        /// </para>
        /// </remarks>
        public string GetStringIDForNode(string nodeName)
        {
            if (this.Program.Nodes.Count == 0)
            {
                this.LogErrorMessage?.Invoke("No nodes are loaded!");
                return null;
            }
            else if (this.Program.Nodes.ContainsKey(nodeName))
            {
                return "line:" + nodeName;
            }
            else
            {
                this.LogErrorMessage?.Invoke("No node named " + nodeName);
                return null;
            }
        }

        /// <summary>
        /// Returns the tags for the node <paramref name="nodeName"/>.
        /// </summary>
        /// <remarks>
        /// The tags for a node are defined by setting the <c>tags</c> header in
        /// the node's source code. This header must be a space-separated list.
        /// </remarks>
        /// <param name="nodeName">The name of the node.</param>
        /// <returns>The node's tags, or <see langword="null"/> if the node is
        /// not present in the Program.</returns>
        public IEnumerable<string> GetTagsForNode(string nodeName)
        {
            if (this.Program.Nodes.Count == 0)
            {
                this.LogErrorMessage?.Invoke("No nodes are loaded!");
                return null;
            }
            else if (this.Program.Nodes.ContainsKey(nodeName))
            {
                return this.Program.GetTagsForNode(nodeName);
            }
            else
            {
                this.LogErrorMessage?.Invoke("No node named " + nodeName);
                return null;
            }
        }

        /// <summary>
        /// Unloads all nodes from the Dialogue.
        /// </summary>
        public void UnloadAll()
        {
            Program = null;
        }

        /// <summary>
        /// Returns a textual version of the current program's bytecode.
        /// </summary>
        /// <remarks>This can be useful for diagnostic purposes.</remarks>
        /// <returns>The bytecode of <see cref="Program"/>, as a
        /// string.</returns>
        internal string GetByteCode()
        {
            return Program.DumpCode(Library);
        }

        /// <summary>
        /// Gets a value indicating whether a specified node exists in the
        /// Program.
        /// </summary>
        /// <param name="nodeName">The name of the node.</param>
        /// <returns><see langword="true"/> if a node named <c>nodeName</c>
        /// exists in the Program, <see langword="false"/>
        /// otherwise.</returns>
        public bool NodeExists(string nodeName)
        {
            if (this.Program == null)
            {
                this.LogErrorMessage?.Invoke("Tried to call NodeExists, but no program has been loaded!");
                return false;
            }

            if (this.Program.Nodes == null || this.Program.Nodes.Count == 0)
            {
                // No nodes? Then this node doesn't exist.
                return false;
            }

            return this.Program.Nodes.ContainsKey(nodeName);
        }

        /// <summary>
        /// Begins analysis of the <see cref="Program"/> by the <paramref name="context"/>
        /// </summary>
        /// <param name="context">The Context that performs the analysis</param>
        public void Analyse(Analysis.Context context)
        {
            if (context == null)
            {
                // can't perform analysis on nothing
                return;
            }
            context.AddProgramToAnalysis(this.Program);
        }

        private readonly LineParser lineParser;

        /// <summary>
        /// Parses a line of text, and produces a <see
        /// cref="MarkupParseResult"/> containing the results.
        /// </summary>
        /// <remarks>
        /// The <see cref="MarkupParseResult"/>'s <see
        /// cref="MarkupParseResult.Text"/> will have any <c>select</c>,
        /// <c>plural</c> or <c>ordinal</c> markers replaced with the appropriate
        /// text, following this <see cref="Dialogue"/>'s <see
        /// cref="LanguageCode"/>.
        /// </remarks>
        /// <param name="line">The line of text to parse.</param>
        /// <returns>The results of parsing the markup.</returns>
        public MarkupParseResult ParseMarkup(string line)
        {
            return this.lineParser.ParseMarkup(line);
        }

        /// <summary>
        /// Replaces all substitution markers in a text with the given
        /// substitution list.
        /// </summary>
        /// <remarks>
        /// This method replaces substitution markers - for example, <c>{0}</c>
        /// - with the corresponding entry in <paramref name="substitutions"/>.
        /// If <paramref name="text"/> contains a substitution marker whose
        /// index is not present in <paramref name="substitutions"/>, it is
        /// ignored.
        /// </remarks>
        /// <param name="text">The text containing substitution markers.</param>
        /// <param name="substitutions">The list of substitutions.</param>
        /// <returns><paramref name="text"/>, with the content from <paramref
        /// name="substitutions"/> inserted.</returns>
        public static string ExpandSubstitutions(string text, IList<string> substitutions)
        {
            if (substitutions == null)
            {
                // if we have no substitutions we want to just return the text as is
                return text;
            }
            if (text == null)
            {
                // we somehow have substitutions to apply but no text for them to be applied into?
                throw new ArgumentNullException($"{nameof(text)} is null. Cannot apply substitutions to an empty string");
            }

            for (int i = 0; i < substitutions.Count; i++)
            {
                string substitution = substitutions[i];
                text = text.Replace("{" + i + "}", substitution);
            }

            return text;
        }

        /// <summary>
        /// A regex that matches any <c>%</c> as long as it's not preceded by a
        /// <c>\</c>.
        /// </summary>
        private static readonly Regex ValuePlaceholderRegex = new Regex(@"(?<!\\)%");

        /// <summary>Returns the text that should be used to replace the
        /// contents of <paramref name="marker"/>.</summary>
        /// <param name="marker">The marker to generate replacement text
        /// for.</param>
        /// <returns>The replacement text for the marker.</returns>
        /// <throws cref="InvalidOperationException"></throws> <throws
        /// cref="KeyNotFoundException"></throws> <throws
        /// cref="ArgumentException">Thrown when the string contains a
        /// <c>plural</c> or <c>ordinal</c> marker, but the specified value cannot be
        /// parsed as a number.</throws>
        string IAttributeMarkerProcessor.ReplacementTextForMarker(MarkupAttributeMarker marker)
        {

            if (marker.TryGetProperty("value", out var valueProp) == false)
            {
                throw new KeyNotFoundException("Expected a property \"value\"");
            }

            var value = valueProp.ToString();

            // Apply the "select" marker
            if (marker.Name == "select")
            {
                if (!marker.TryGetProperty(value, out var replacementProp))
                {
                    throw new KeyNotFoundException($"error: no replacement for {value}");
                }

                string replacement = replacementProp.ToString();
                replacement = ValuePlaceholderRegex.Replace(replacement, value);
                return replacement;
            }

            // If it's not "select", then it's "plural" or "ordinal"

            // First, ensure that we have a locale code set
            if (this.LanguageCode == null)
            {
                throw new InvalidOperationException("Dialogue locale code is not set. 'plural' and 'ordinal' markers cannot be called unless one is set.");
            }

            // Attempt to parse the value as a double, so we can determine
            // its plural class
            if (double.TryParse(value, System.Globalization.NumberStyles.Float, System.Globalization.CultureInfo.InvariantCulture, out var doubleValue) == false)
            {
                throw new ArgumentException($"Error while pluralising line: '{value}' is not a number");
            }

            // CLDRPlurals only works with 'neutral' locale names (i.e. "en"),
            // not 'specific' locale names. We need to check to see if
            // this.LanguageCode is the name of a 'specific' locale name. If is,
            // we'll fetch its parent, which will be 'neutral', and use that.
            string languageCode;
            try
            {
                var culture = new System.Globalization.CultureInfo(this.LanguageCode);
                if (culture.IsNeutralCulture)
                {
                    languageCode = culture.Name;
                }
                else
                {
                    culture = culture.Parent;
                    if (culture != null) {
                        languageCode = culture.Name;
                    } else {
                        languageCode = this.LanguageCode;
                    }
                }
            }
            catch (System.Globalization.CultureNotFoundException)
            {
                // this.LanguageCode doesn't represent a known culture. Fall
                // back to using what the user provided.
                languageCode = this.LanguageCode;
            }

            CLDRPlurals.PluralCase pluralCase;

            switch (marker.Name)
            {
                case "plural":
                    pluralCase = CLDRPlurals.NumberPlurals.GetCardinalPluralCase(languageCode, doubleValue);
                    break;
                case "ordinal":
                    pluralCase = CLDRPlurals.NumberPlurals.GetOrdinalPluralCase(languageCode, doubleValue);
                    break;
                default:
                    throw new InvalidOperationException($"Invalid marker name {marker.Name}");
            }

            string pluralCaseName = pluralCase.ToString().ToUpperInvariant();

            // Now that we know the plural case, we can select the
            // appropriate replacement text for it
            if (!marker.TryGetProperty(pluralCaseName, out var replacementValue))
            {
                throw new KeyNotFoundException($"error: no replacement for {value}'s plural case of {pluralCaseName}");
            }

            string input = replacementValue.ToString();
            return ValuePlaceholderRegex.Replace(input, value);

        }

        private bool IsNodeVisited(string nodeName)
        {
            float count = 0;
            if (VariableStorage.TryGetValue<float>(Library.GenerateUniqueVisitedVariableForNode(nodeName), out count))
            {
                return count > 0;
            }
            return false;
        }
        private float GetNodeVisitCount(string nodeName)
        {
            float count = 0;
            VariableStorage.TryGetValue<float>(Library.GenerateUniqueVisitedVariableForNode(nodeName), out count);
            return count;
        }

        /// <inheritdoc />
        public bool TryGetSmartVariable<T>(string name, out T result)
        {
            return SmartVariableEvaluationVirtualMachine.TryGetSmartVariable(
                name,
                this.VariableStorage, 
                this.Library, 
                out result);
        }

        // The standard, built-in library of functions and operators.
        internal class StandardLibrary : Library
        {
<<<<<<< HEAD
            /// <summary>
            /// The internal random number generator used by functions like
            /// 'random' and 'dice'.
            /// </summary>
            private static readonly Random Random = new Random();
=======
            private static System.Random Random = new Random();
>>>>>>> f349e9c8

            public StandardLibrary()
            {
                #region Operators

                // Register the in-built conversion functions
                this.RegisterFunction("string", delegate(object v)
                {
                    return Convert.ToString(v);
                });

                this.RegisterFunction("number", delegate(object v)
                {
                    return Convert.ToSingle(v);
                });

                this.RegisterFunction("format_invariant", delegate (float v)
                {
                    return v.ToString(System.Globalization.CultureInfo.InvariantCulture);
                });

                this.RegisterFunction("bool", delegate(object v)
                {
                    return Convert.ToBoolean(v);
                });

                // Register the built-in types.
                this.RegisterMethods((TypeBase)Types.Number);
                this.RegisterMethods((TypeBase)Types.String);
                this.RegisterMethods((TypeBase)Types.Boolean);

                // NOTE: This is part of a workaround for supporting 'EqualTo'
                // in Enums. See note in TypeUtil.GetCanonicalNameForMethod.
                this.RegisterMethods(new EnumType("Enum", null, null));

                // Register the built-in utility functions

#pragma warning disable CA5394 // System.Random is cryptographically insecure
                this.RegisterFunction<float>("random", () =>
                {
                    return (float)Random.NextDouble();
                });

                this.RegisterFunction<float, float, float>("random_range", (float min, float max) =>
                {
                    return Random.Next((int)max - (int)min + 1) + min;
                });

                this.RegisterFunction<int, int>("dice", (int sides) =>
                {
                    return Random.Next(sides + 1);
                });
#pragma warning restore CA5394 // System.Random is cryptographically insecure

                this.RegisterFunction<float, int>("round", (float num) =>
                {
                    return (int)Math.Round(num);
                });

                this.RegisterFunction<float, int, float>("round_places", (float num, int places) =>
                {
                    return (float)Math.Round(num, places);
                });

                this.RegisterFunction<float, int>("floor", (float num) =>
                {
                    return (int)Math.Floor(num);
                });

                this.RegisterFunction<float, int>("ceil", (float num) =>
                {
                    return (int)Math.Ceiling(num);
                });

                this.RegisterFunction<float, int>("inc", (float value) =>
                {
                    if (Decimal(value) == 0)
                    {
                        return (int)(value + 1);
                    }
                    else
                    {
                        return (int)Math.Ceiling(value);
                    }
                });

                this.RegisterFunction<float, int>("dec", (float value) =>
                {
                    if (Decimal(value) == 0)
                    {
                        return (int)value - 1;
                    }
                    else
                    {
                        return (int)Math.Floor(value);
                    }
                });

                this.RegisterFunction<float, float>("decimal", Decimal);
                this.RegisterFunction<float, int>("int", Integer);

                #pragma warning disable CA5394 // System.Random is not cryptographically secure

                // Register the built-in functions.
                this.RegisterFunction("random", delegate ()
                {
                    return Random.NextDouble();
                });

                this.RegisterFunction("random_range", delegate (float minInclusive, float maxInclusive)
                {
                    var t = Random.NextDouble();
                    return minInclusive + t * (maxInclusive - minInclusive);
                });

                this.RegisterFunction("dice", delegate (int sides)
                {
                    return Random.Next(1, sides + 1);
                });

                #pragma warning restore CA5394

                this.RegisterFunction("round", delegate (float num)
                {
                    return (float)Math.Round(num, 0);
                });

                this.RegisterFunction("round_places", delegate (float num, int places)
                {
                    return (float)Math.Round(num, places);
                });

                this.RegisterFunction("floor", delegate (float num)
                {
                    return (float)(int)Math.Floor(num);
                });

                this.RegisterFunction("ceil", delegate (float num)
                {
                    return (float)(int)Math.Ceiling(num);
                });

                this.RegisterFunction("inc", delegate (float num)
                {
                    if ((num - Math.Truncate(num)) != 0)
                    {
                        return Math.Ceiling(num);
                    }
                    else
                    {
                        return (int)(num + 1);
                    }
                });

                this.RegisterFunction("dec", delegate (float num)
                {
                    if ((num - Math.Truncate(num)) != 0)
                    {
                        return Math.Floor(num);
                    }
                    else
                    {
                        return (int)(num - 1);
                    }
                });

                this.RegisterFunction("decimal", delegate (float num)
                {
                    return num - Math.Truncate(num);
                });

                this.RegisterFunction("int", delegate (float num)
                {
                    return Math.Truncate(num);
                });

                #endregion Operators
            }

            private static float Decimal(float value) {
                return value - Integer(value);

            }
            private static int Integer(float value) {
                return (int)Math.Truncate(value);
            }
        }
    }
}<|MERGE_RESOLUTION|>--- conflicted
+++ resolved
@@ -1208,15 +1208,11 @@
         // The standard, built-in library of functions and operators.
         internal class StandardLibrary : Library
         {
-<<<<<<< HEAD
             /// <summary>
             /// The internal random number generator used by functions like
             /// 'random' and 'dice'.
             /// </summary>
-            private static readonly Random Random = new Random();
-=======
-            private static System.Random Random = new Random();
->>>>>>> f349e9c8
+            private static readonly System.Random Random = new Random();
 
             public StandardLibrary()
             {

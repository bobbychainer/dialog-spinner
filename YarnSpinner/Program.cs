// Copyright Yarn Spinner Pty Ltd
// Licensed under the MIT License. See LICENSE.md in project root for license information.

namespace Yarn
{
    using System;
    using System.Collections.Generic;
    using System.Globalization;
    using static Yarn.Instruction.Types;

    /// <summary>
    /// A compiled Yarn program.
    /// </summary>
    public partial class Program
    {
        internal const string SmartVariableNodeTag = "Yarn.SmartVariable";

        internal string DumpCode(Library? l, System.Func<string,string>? stringLookupHelper = null)
        {
            var sb = new System.Text.StringBuilder();

            foreach (var entry in Nodes)
            {
                sb.AppendLine("Node " + entry.Key + ":");

                Dictionary<int, string> labels = new Dictionary<int, string>();
                foreach (var label in entry.Value.Labels) {
                    labels[label.Value] = label.Key;
                }

                int instructionCount = 0;
                foreach (var instruction in entry.Value.Instructions)
                {
                    if (labels.TryGetValue(instructionCount, out var labelName)) {
                        sb.AppendLine(labelName + ":");
                    }
                    string instructionText;

                    instructionText = "    " + instruction.ToString(this, l, stringLookupHelper);

                    string preface;

                    if (instructionCount % 5 == 0 || instructionCount == entry.Value.Instructions.Count - 1)
                    {
                        preface = string.Format(CultureInfo.InvariantCulture, "{0,6}   ", instructionCount);
                    }
                    else
                    {
                        preface = string.Format(CultureInfo.InvariantCulture, "{0,6}   ", " ");
                    }

                    sb.AppendLine(preface + instructionText);

                    instructionCount++;
                }

                sb.AppendLine();
            }

            return sb.ToString();
        }

        /// <summary>
        /// Identifies and returns a list of all line and option IDs inside the node.
        /// </summary>
        /// <param name="nodeName">The name of the node whos line IDs you covet.</param>
        /// <returns>The line IDs of all lines and options inside the node, or null if <paramref name="nodeName"/> doesn't exist in the program.</returns>
        public List<string> LineIDsForNode(string nodeName)
        {
            // if there is no node matching the name bail out
            var node = this.Nodes[nodeName];
            if (node == null)
            {
                return null;
            }

            // Create a list; we will never have more lines and options
            // than total instructions, so that's a decent capacity for
            // the list (TODO: maybe this list could be reused to save
            // on allocations?)
            var stringIDs = new List<string>(node.Instructions.Count);

            // Loop over every instruction and find the ones that run a
            // line or add an option; these are the two instructions
            // that will signal a line can appear to the player
            foreach (var instruction in node.Instructions)
            {
                if (instruction.Opcode == OpCode.RunLine || instruction.Opcode == OpCode.AddOption)
                {
                    // Both RunLine and AddOption have the string ID
                    // they want to show as their first operand, so
                    // store that
                    stringIDs.Add(instruction.Operands[0].StringValue);
                }
            }
            return stringIDs;
        }

        internal IEnumerable<string> GetTagsForNode(string nodeName)
        {
            return Nodes[nodeName].Tags;
        }

        /// <summary>
        /// Gets the collection of nodes that contain the code for evaluating a
        /// smart variable.
        /// </summary>
        internal IEnumerable<Node> SmartVariableNodes {
            get {
                foreach (var node in this.Nodes.Values) {
                    if (node.Tags.Contains(SmartVariableNodeTag)) {
                        yield return node;
                    }
                }
            }
        }

        /// <summary>
        /// Attempts to fetch a value for a variable named <paramref
        /// name="variableName"/> from this program's collection of initial
        /// values.
        /// </summary>
        /// <typeparam name="T">The type of variable to retrieve.</typeparam>
        /// <param name="variableName">The name of the variable to retrieve a
        /// value for.</param>
        /// <param name="result">On return, contains the value of the variable,
        /// or the default value of <typeparamref name="T"/> if not known.
        /// Depending on what <typeparamref name="T"/> is, this value may be
        /// <see langword="null"/>.</param>
        /// <returns><see langword="true"/> if an initial value for <paramref
        /// name="variableName"/> was found; <see langword="false"/>
        /// otherwise.</returns>
        /// <exception cref="InvalidOperationException">Thrown the stored
        /// initial value found for <paramref name="variableName"/> is not known
        /// to this version of Yarn Spinner.</exception>
        /// <exception cref="InvalidCastException">Thrown when the initial value
        /// found for <paramref name="variableName"/> cannot be cast or
        /// converted to <typeparamref name="T"/>.</exception>
        public bool TryGetInitialValue<T>(string variableName, out T result)
        {
            // Attempt to fetch it from the program's initial values.
            if (this.InitialValues.ContainsKey(variableName) == false)
            {
                // This variable isn't known to this program.
                result = default!;
                return false;
            }
            var initialValue = this.InitialValues[variableName];
            try
            {
                object convertObject;
                switch (initialValue.ValueCase)
                {
                    case Operand.ValueOneofCase.StringValue:
                        convertObject = initialValue.StringValue;
                        break;
                    case Operand.ValueOneofCase.BoolValue:
                        convertObject = initialValue.BoolValue;
                        break;
                    case Operand.ValueOneofCase.FloatValue:
                        convertObject = initialValue.FloatValue;
                        break;
                    default:
                        throw new InvalidOperationException($"Internal error: invalid value type {initialValue.ValueCase}");
                }
                if (typeof(T).IsInterface)
                {
                    // T is an interface, so we can't directly convert to it.
                    // Instead, attempt to cast to whatever type T is. If this
                    // is invalid, we'll throw an InvalidCastException (which we
                    // catch below.).
                    result = (T)convertObject;
                }
                else
                {
                    // This is a concrete type. Use Convert to convert to that
                    // type, if we're able.
                    result = (T)Convert.ChangeType(convertObject, typeof(T), System.Globalization.CultureInfo.InvariantCulture);
                }
                return true;
            }
            catch (InvalidCastException e)
            {
                throw new InvalidCastException($"Can't fetch variable {variableName} (a {initialValue.ValueCase}) as {typeof(T)}", e);
            }
        }

        /// <summary>
        /// Gets a value indicating the kind of variable <paramref name="name"/>
        /// represents.
        /// </summary>
        /// <param name="name">The name of a variable.</param>
        /// <returns>The kind of variable that <paramref name="name"/>
        /// represents.</returns>
        public VariableKind GetVariableKind(string name)
        {
            // If 'name' has an initial value, it is a stored variable
            if (this.InitialValues.ContainsKey(name)) {
                return VariableKind.Stored;
            }
            // If 'name' is the name of a node in our smart variable nodes, then 
            foreach (var node in this.SmartVariableNodes) {
                if (node.Name == name) {
                    return VariableKind.Smart;
                }
            }
            // We don't know what kind it is.
            return VariableKind.Unknown;
        }
    }

    /// <summary>
    /// An instruction in a Yarn Program.
    /// </summary>
    public partial class Instruction
    {
<<<<<<< HEAD

        internal string ToString(Program p, Library? l, System.Func<string,string>? stringLookupHelper = null)
=======
        internal string ToString(Program p, Library l)
>>>>>>> f349e9c8
        {
            // Generate a comment, if the instruction warrants it
            string comment = "";

            // Stack manipulation comments
            var pops = 0;
            var pushes = 0;

            switch (Opcode)
            {

                // These operations all push a single value to the stack
                case OpCode.PushBool:
                case OpCode.PushNull:
                case OpCode.PushFloat:
                case OpCode.PushString:
                case OpCode.PushVariable:
                case OpCode.ShowOptions:
                    pushes = 1;
                    break;

                // Functions pop 0 or more values, and pop 0 or 1
                case OpCode.CallFunc:
                    if (l == null) {
                        pops = -1;
                        pushes = -1;
                        break;
                    }
                    var function = l.GetFunction(Operands[0].StringValue);

                    pops = function.Method.GetParameters().Length;

                    var returnsValue = function.Method.ReturnType != typeof(void);

                    if (returnsValue)
                    {
                        pushes = 1;
                    }

                    break;

                // Pop always pops a single value
                case OpCode.Pop:
                    pops = 1;
                    break;

                // Switching to a different node will always clear the stack
                case OpCode.RunNode:
                    comment += "Clears stack";
                    break;
            }

            // If we had any pushes or pops, report them
            if (pops > 0 && pushes > 0)
            {
                comment += string.Format(CultureInfo.InvariantCulture, "Pops {0}, Pushes {1}", pops, pushes);
            }
            else if (pops > 0)
            {
                comment += string.Format(CultureInfo.InvariantCulture, "Pops {0}", pops);
            }
            else if (pushes > 0)
            {
                comment += string.Format(CultureInfo.InvariantCulture, "Pushes {0}", pushes);
            }

            // String lookup comments
            switch (Opcode)
            {
                case OpCode.PushString:
                case OpCode.RunLine:
                case OpCode.AddOption:

                    string actualString = Operands[0].StringValue;

                    if (stringLookupHelper != null) {
                        actualString = stringLookupHelper(actualString);
                    }

                    // Add the string for this option, if it has one
                    if (actualString != null)
                    {
                        comment += string.Format(CultureInfo.InvariantCulture, "\"{0}\"", actualString);
                    }

                    break;

            }

            if (comment != "")
            {
                comment = "; " + comment;
            }


            var operandsAsStrings = new List<string>();
            foreach (var op in Operands) {
                operandsAsStrings.Add(op.AsString);
            }
            

            return string.Format(
                CultureInfo.InvariantCulture,
                "{0,-15} {1,-40} {2, -10}",
                Opcode.ToString(),
                string.Join(" ", operandsAsStrings),
                comment);
        }
    }


    /// <summary>
    /// A node of Yarn script, contained within a <see cref="Program"/>, and
    /// containing <see cref="Instruction"/>s.
    /// </summary>
    public partial class Node
    {

    }

    public partial class Operand {
        internal string AsString
        {
            get
            {
                switch (this.ValueCase)
                {
                    case ValueOneofCase.StringValue:
                        return this.StringValue;
                    case ValueOneofCase.BoolValue:
                        return this.BoolValue.ToString();
                    case ValueOneofCase.FloatValue:
                        return this.FloatValue.ToString(CultureInfo.InvariantCulture);
                    default:
                        return "<unknown>";
                }
            }

        }
    }
}<|MERGE_RESOLUTION|>--- conflicted
+++ resolved
@@ -214,12 +214,7 @@
     /// </summary>
     public partial class Instruction
     {
-<<<<<<< HEAD
-
         internal string ToString(Program p, Library? l, System.Func<string,string>? stringLookupHelper = null)
-=======
-        internal string ToString(Program p, Library l)
->>>>>>> f349e9c8
         {
             // Generate a comment, if the instruction warrants it
             string comment = "";
